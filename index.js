import React from 'react';
import accept from 'attr-accept';

const supportMultiple = document && docuemnt.createElement ?
  'multiple' in document.createElement('input') :
  true;

class Dropzone extends React.Component {
  constructor(props, context) {
    super(props, context);
    this.onClick = this.onClick.bind(this);
    this.onDragEnter = this.onDragEnter.bind(this);
    this.onDragLeave = this.onDragLeave.bind(this);
    this.onDragOver = this.onDragOver.bind(this);
    this.onDrop = this.onDrop.bind(this);

    this.state = {
      isDragActive: false
    };
  }

  componentDidMount() {
    this.enterCounter = 0;
  }

  allFilesAccepted(files) {
    return files.every(file => accept(file, this.props.accept))
  }

  onDragEnter(e) {
    e.preventDefault();

    // Count the dropzone and any children that are entered.
    ++this.enterCounter;

    // This is tricky. During the drag even the dataTransfer.files is null
    // But Chrome implements some drag store, which is accesible via dataTransfer.items
    const dataTransferItems = e.dataTransfer && e.dataTransfer.items ? e.dataTransfer.items : [];

    // Now we need to convert the DataTransferList to Array
    const allFilesAccepted = this.allFilesAccepted(Array.prototype.slice.call(dataTransferItems));

    this.setState({
      isDragActive: allFilesAccepted,
      isDragReject: !allFilesAccepted
    });

    if (this.props.onDragEnter) {
      this.props.onDragEnter.call(this, e);
    }
  }

  onDragOver(e) {
    e.preventDefault();
  }

  onDragLeave(e) {
    e.preventDefault();

    // Only deactivate once the dropzone and all children was left.
    if (--this.enterCounter > 0) {
      return;
    }

    this.setState({
      isDragActive: false,
      isDragReject: false
    });

    if (this.props.onDragLeave) {
      this.props.onDragLeave.call(this, e);
    }
  }

  onDrop(e) {
    e.preventDefault();

    // Reset the counter along with the drag on a drop.
    this.enterCounter = 0;

    this.setState({
      isDragActive: false,
      isDragReject: false
    });

    const droppedFiles = e.dataTransfer ? e.dataTransfer.files : e.target.files;
    const max = this.props.multiple ? droppedFiles.length : 1;
    const files = [];

<<<<<<< HEAD
    for (let i = 0; i < max; i++) {
      let file = droppedFiles[i];
      file.preview = window.URL.createObjectURL(file);
=======
    for (var i = 0; i < max; i++) {
      var file = droppedFiles[i];
      // We might want to disable the preview creation to support big files
      if (!this.disablePreview) {
        file.preview = window.URL.createObjectURL(file);
      }
>>>>>>> 96a49ebb
      files.push(file);
    }

    if (this.props.onDrop) {
      this.props.onDrop.call(this, files, e);
    }

    if (this.allFilesAccepted(files)) {
      if (this.props.onDropAccepted) {
        this.props.onDropAccepted.call(this, files, e);
      }
    } else {
      if (this.props.onDropRejected) {
        this.props.onDropRejected.call(this, files, e);
      }
    }
  }

  onClick() {
    if (!this.props.disableClick) {
      this.open();
    }
  }

  open() {
    const fileInput = this.refs.fileInput;
    fileInput.value = null;
    fileInput.click();
  }

  render() {
<<<<<<< HEAD
    let className, style, activeStyle;
=======
    var className, style, activeStyle, rejectStyle;
>>>>>>> 96a49ebb

    if (this.props.className) {
      className = this.props.className;
      if (this.state.isDragActive && this.props.activeClassName) {
        className += ' ' + this.props.activeClassName;
      }
      if (this.state.isDragReject && this.props.rejectClassName) {
        className += ' ' + this.props.rejectClassName;
      }
    }

    if (this.props.style || this.props.activeStyle || this.props.rejectStyle) {
      if (this.props.style) {
        style = this.props.style;
      }
      if (this.props.activeStyle) {
        activeStyle = this.props.activeStyle;
      }
      if (this.props.rejectStyle) {
        rejectStyle = this.props.rejectStyle;
      }
    } else if (!className) {
      style = {
        width: 200,
        height: 200,
        borderWidth: 2,
        borderColor: '#666',
        borderStyle: 'dashed',
        borderRadius: 5
      };
      activeStyle = {
        borderStyle: 'solid',
        backgroundColor: '#eee'
      };
      rejectStyle = {
        borderStyle: 'solid',
        backgroundColor: '#ffdddd'
      };
    }

    let appliedStyle;
    if (activeStyle && this.state.isDragActive) {
      appliedStyle = {
        ...style,
        ...activeStyle
      };
    }
		else if (rejectStyle && this.state.isDragReject) {
      appliedStyle = {
        ...style,
        ...rejectStyle
      };
		} else {
      appliedStyle = {
        ...style
      };
    }

<<<<<<< HEAD
    const options = {
      type: 'file',
      style: { display: 'none'},
      ref: 'fileInput',
      accept: this.props.accept,
      onChange: this.onDrop
    };

    supportMultiple && (options.multiple = this.props.multiple);
=======
    let inputAttr = {};
    if (this.props.name) {
      inputAttr.name = this.props.name;
    }
>>>>>>> 96a49ebb

    return (
      <div
        className={className}
        style={appliedStyle}
        onClick={this.onClick}
        onDragEnter={this.onDragEnter}
        onDragOver={this.onDragOver}
        onDragLeave={this.onDragLeave}
        onDrop={this.onDrop}
      >
        {this.props.children}
<<<<<<< HEAD
        <input {...options} />
=======
        <input
          type='file'
          ref='fileInput'
          style={{ display: 'none' }}
          multiple={this.props.multiple}
          accept={this.props.accept}
          onChange={this.onDrop}
          {...inputAttr}
        />
>>>>>>> 96a49ebb
      </div>
    );
  }
}

Dropzone.defaultProps = {
  disablePreview: false,
  disableClick: false,
  multiple: true
};

Dropzone.propTypes = {
  onDrop: React.PropTypes.func,
  onDropAccepted: React.PropTypes.func,
  onDropRejected: React.PropTypes.func,
  onDragEnter: React.PropTypes.func,
  onDragLeave: React.PropTypes.func,

  style: React.PropTypes.object,
  activeStyle: React.PropTypes.object,
  rejectStyle: React.PropTypes.object,
  className: React.PropTypes.string,
  activeClassName: React.PropTypes.string,
  rejectClassName: React.PropTypes.string,

  disablePreview: React.PropTypes.bool,
  disableClick: React.PropTypes.bool,
  multiple: React.PropTypes.bool,
  accept: React.PropTypes.string,
  name: React.PropTypes.string
};

export default Dropzone;<|MERGE_RESOLUTION|>--- conflicted
+++ resolved
@@ -87,18 +87,12 @@
     const max = this.props.multiple ? droppedFiles.length : 1;
     const files = [];
 
-<<<<<<< HEAD
     for (let i = 0; i < max; i++) {
       let file = droppedFiles[i];
-      file.preview = window.URL.createObjectURL(file);
-=======
-    for (var i = 0; i < max; i++) {
-      var file = droppedFiles[i];
       // We might want to disable the preview creation to support big files
       if (!this.disablePreview) {
         file.preview = window.URL.createObjectURL(file);
       }
->>>>>>> 96a49ebb
       files.push(file);
     }
 
@@ -130,11 +124,7 @@
   }
 
   render() {
-<<<<<<< HEAD
-    let className, style, activeStyle;
-=======
-    var className, style, activeStyle, rejectStyle;
->>>>>>> 96a49ebb
+    let className, style, activeStyle, rejectStyle;
 
     if (this.props.className) {
       className = this.props.className;
@@ -182,19 +172,18 @@
         ...activeStyle
       };
     }
-		else if (rejectStyle && this.state.isDragReject) {
+  else if (rejectStyle && this.state.isDragReject) {
       appliedStyle = {
         ...style,
         ...rejectStyle
       };
-		} else {
+  } else {
       appliedStyle = {
         ...style
       };
     }
 
-<<<<<<< HEAD
-    const options = {
+    const inputAttributes = {
       type: 'file',
       style: { display: 'none'},
       ref: 'fileInput',
@@ -202,13 +191,8 @@
       onChange: this.onDrop
     };
 
-    supportMultiple && (options.multiple = this.props.multiple);
-=======
-    let inputAttr = {};
-    if (this.props.name) {
-      inputAttr.name = this.props.name;
-    }
->>>>>>> 96a49ebb
+    supportMultiple && (inputAttributes.multiple = this.props.multiple);
+    this.props.name && (inputAttributes.name = this.props.name);
 
     return (
       <div
@@ -221,19 +205,7 @@
         onDrop={this.onDrop}
       >
         {this.props.children}
-<<<<<<< HEAD
-        <input {...options} />
-=======
-        <input
-          type='file'
-          ref='fileInput'
-          style={{ display: 'none' }}
-          multiple={this.props.multiple}
-          accept={this.props.accept}
-          onChange={this.onDrop}
-          {...inputAttr}
-        />
->>>>>>> 96a49ebb
+        <input {...inputAttributes} />
       </div>
     );
   }
